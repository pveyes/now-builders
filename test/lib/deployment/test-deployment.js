const assert = require('assert');
const bufferReplace = require('buffer-replace');
const fs = require('fs-extra');
const glob = require('util').promisify(require('glob'));
const path = require('path');
const { spawn } = require('child_process');
const fetch = require('./fetch-retry.js');
const { nowDeploy } = require('./now-deploy.js');

async function packAndDeploy (builderPath) {
  await spawnAsync('npm', [ '--loglevel', 'warn', 'pack' ], {
    stdio: 'inherit',
    cwd: builderPath,
  });
  const tarballs = await glob('*.tgz', { cwd: builderPath });
  const tgzPath = path.join(builderPath, tarballs[0]);
  console.log('tgzPath', tgzPath);
  const url = await nowDeployIndexTgz(tgzPath);
  await fetchTgzUrl(`https://${url}`);
  await fs.unlink(tgzPath);
  return url;
}

const RANDOMNESS_PLACEHOLDER_STRING = 'RANDOMNESS_PLACEHOLDER';

async function testDeployment (
  { builderUrl, buildUtilsUrl },
  fixturePath,
  buildDelegate
) {
  console.log('testDeployment', fixturePath);
  const globResult = await glob(`${fixturePath}/**`, { nodir: true });
  const bodies = globResult.reduce((b, f) => {
    const r = path.relative(fixturePath, f);
    b[r] = fs.readFileSync(f);
    return b;
  }, {});

  const randomness = Math.floor(Math.random() * 0x7fffffff)
    .toString(16)
    .repeat(6)
    .slice(0, RANDOMNESS_PLACEHOLDER_STRING.length);

  for (const file of Object.keys(bodies)) {
    bodies[file] = bufferReplace(
      bodies[file],
      RANDOMNESS_PLACEHOLDER_STRING,
      randomness
    );
  }

  const nowJson = JSON.parse(bodies['now.json']);
  for (const build of nowJson.builds) {
    if (builderUrl) {
      if (builderUrl === '@canary') {
        build.use = `${build.use}@canary`;
      } else {
        build.use = `https://${builderUrl}`;
      }
    }
    if (buildUtilsUrl) {
      build.config = build.config || {};
      const { config } = build;
      if (buildUtilsUrl === '@canary') {
        config.useBuildUtils = config.useBuildUtils || '@now/build-utils';
        config.useBuildUtils = `${config.useBuildUtils}@canary`;
      } else {
        config.useBuildUtils = `https://${buildUtilsUrl}`;
      }
    }

    if (buildDelegate) {
      buildDelegate(build);
    }
  }

  bodies['now.json'] = Buffer.from(JSON.stringify(nowJson));
  delete bodies['probe.js'];
  const { deploymentId, deploymentUrl } = await nowDeploy(bodies, randomness);
  console.log('deploymentUrl', `https://${deploymentUrl}`);

  for (const probe of nowJson.probes || []) {
    console.log('testing', JSON.stringify(probe));
    const probeUrl = `https://${deploymentUrl}${probe.path}`;
<<<<<<< HEAD
    const { text, resp } = await fetchDeploymentUrl(probeUrl, {
      method: probe.method,
      body: probe.body ? JSON.stringify(probe.body) : undefined,
      headers: {
        ...probe.headers,
        'content-type': 'application/json',
      },
    });
=======
    const fetchOpts = { method: probe.method, headers: { ...probe.headers } };
    if (probe.body) {
      fetchOpts.headers['content-type'] = 'application/json';
      fetchOpts.body = JSON.stringify(probe.body);
    }
    const { text, resp } = await fetchDeploymentUrl(probeUrl, fetchOpts);

>>>>>>> 6aeda036
    if (probe.mustContain) {
      if (!text.includes(probe.mustContain)) {
        await fs.writeFile(path.join(__dirname, 'failed-page.txt'), text);
        const headers = Array.from(resp.headers.entries())
          .map(([ k, v ]) => `  ${k}=${v}`)
          .join('\n');
        throw new Error(
          `Fetched page ${probeUrl} does not contain ${probe.mustContain}.`
            + ` Instead it contains ${text.slice(0, 60)}`
            + ` Response headers:\n ${headers}`
        );
      }
    } else {
      assert(false, 'probe must have a test condition');
    }
  }

  const probeJsFullPath = path.resolve(fixturePath, 'probe.js');
  if (await fs.exists(probeJsFullPath)) {
    await require(probeJsFullPath)({ deploymentUrl, fetch, randomness });
  }

  return { deploymentId, deploymentUrl };
}

async function nowDeployIndexTgz (file) {
  const bodies = {
    'index.tgz': await fs.readFile(file),
    'now.json': Buffer.from(JSON.stringify({ version: 2 })),
  };

  return (await nowDeploy(bodies)).deploymentUrl;
}

async function fetchDeploymentUrl (url, opts) {
  for (let i = 0; i < 500; i += 1) {
    const resp = await fetch(url, opts);
    const text = await resp.text();
    if (
      text
      && !text.includes('Join Free')
      && !text.includes('The page could not be found')
    ) {
      return { resp, text };
    }

    await new Promise((r) => setTimeout(r, 1000));
  }

  throw new Error(`Failed to wait for deployment READY. Url is ${url}`);
}

async function fetchTgzUrl (url) {
  for (let i = 0; i < 500; i += 1) {
    const resp = await fetch(url);
    if (resp.status === 200) {
      const buffer = await resp.buffer();
      if (buffer[0] === 0x1f) {
        // tgz beginning
        return;
      }
    }

    await new Promise((r) => setTimeout(r, 1000));
  }

  throw new Error(`Failed to wait for builder url READY. Url is ${url}`);
}

async function spawnAsync (...args) {
  return await new Promise((resolve, reject) => {
    const child = spawn(...args);
    let result;
    if (child.stdout) {
      result = '';
      child.stdout.on('data', (chunk) => {
        result += chunk.toString();
      });
    }

    child.on('error', reject);
    child.on('close', (code, signal) => {
      if (code !== 0) {
        if (result) console.log(result);
        reject(new Error(`Exited with ${code || signal}`));
        return;
      }
      resolve(result);
    });
  });
}

module.exports = {
  packAndDeploy,
  testDeployment,
};<|MERGE_RESOLUTION|>--- conflicted
+++ resolved
@@ -82,16 +82,6 @@
   for (const probe of nowJson.probes || []) {
     console.log('testing', JSON.stringify(probe));
     const probeUrl = `https://${deploymentUrl}${probe.path}`;
-<<<<<<< HEAD
-    const { text, resp } = await fetchDeploymentUrl(probeUrl, {
-      method: probe.method,
-      body: probe.body ? JSON.stringify(probe.body) : undefined,
-      headers: {
-        ...probe.headers,
-        'content-type': 'application/json',
-      },
-    });
-=======
     const fetchOpts = { method: probe.method, headers: { ...probe.headers } };
     if (probe.body) {
       fetchOpts.headers['content-type'] = 'application/json';
@@ -99,7 +89,6 @@
     }
     const { text, resp } = await fetchDeploymentUrl(probeUrl, fetchOpts);
 
->>>>>>> 6aeda036
     if (probe.mustContain) {
       if (!text.includes(probe.mustContain)) {
         await fs.writeFile(path.join(__dirname, 'failed-page.txt'), text);
